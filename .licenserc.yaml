#  Copyright 2025 SkyAPM org
#
#  Licensed under the Apache License, Version 2.0 (the "License");
#  you may not use this file except in compliance with the License.
#  You may obtain a copy of the License at
#
#  http://www.apache.org/licenses/LICENSE-2.0
#
#  Unless required by applicable law or agreed to in writing, software
#  distributed under the License is distributed on an "AS IS" BASIS,
#  WITHOUT WARRANTIES OR CONDITIONS OF ANY KIND, either express or implied.
#  See the License for the specific language governing permissions and
#  limitations under the License.

header:
  license:
    spdx-id: Apache-2.0
    copyright-owner: SkyAPM org

  paths-ignore:
    - 'dist'
    - '**/*.md'
    - 'LICENSE'
    - 'NOTICE'
    - '.github/*_TEMPLATE'
    - '.gitignore'
    - '**/*.json'
    - '**/*.ipynb'
    - '**/*.lock'
    - '**/*.csv'
    - '**/*.txt'
    - '**/*.log'
    - '**/*.ini'
    - '**/*venv*'
    - '.git*'
    - '.idea*'
    - '**/*.proto'
    - '.github'
    - 'proto'
<<<<<<< HEAD
    - 'docs'
=======
    - '.idea'
    - 'poetry.lock'
>>>>>>> fd54f47f

  comment: on-failure<|MERGE_RESOLUTION|>--- conflicted
+++ resolved
@@ -37,11 +37,8 @@
     - '**/*.proto'
     - '.github'
     - 'proto'
-<<<<<<< HEAD
-    - 'docs'
-=======
     - '.idea'
     - 'poetry.lock'
->>>>>>> fd54f47f
+    - 'docs'
 
   comment: on-failure